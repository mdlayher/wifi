--- conflicted
+++ resolved
@@ -8,11 +8,8 @@
 	"context"
 	"crypto/sha1"
 	"encoding/binary"
-<<<<<<< HEAD
+	"errors"
 	"fmt"
-=======
-	"errors"
->>>>>>> e0461fbc
 	"net"
 	"os"
 	"sync"
