--- conflicted
+++ resolved
@@ -53,13 +53,12 @@
 	return c.c.BSS(ifi)
 }
 
-<<<<<<< HEAD
 // PHYs returns a list of the system's WiFi devices.
 func (c *Client) PHYs() ([]*PHY, error) { return c.c.PHYs() }
 
 // PHY returns the WiFi device corresponding to the specified index.
 func (c *Client) PHY(index uint32) (*PHY, error) { return c.c.PHY(index) }
-=======
+
 // AccessPoints retrieves the currently known BSS around the specified Interface.
 func (c *Client) AccessPoints(ifi *Interface) ([]*BSS, error) {
 	return c.c.AccessPoints(ifi)
@@ -71,7 +70,6 @@
 func (c *Client) Scan(ctx context.Context, ifi *Interface) error {
 	return c.c.Scan(ctx, ifi)
 }
->>>>>>> e0461fbc
 
 // StationInfo retrieves all station statistics about a WiFi interface.
 //
